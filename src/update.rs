--- conflicted
+++ resolved
@@ -48,52 +48,6 @@
                             return;
                         }
                     }
-<<<<<<< HEAD
-=======
-
-                    // These are all success responses from the server
-                    match deserialized.body {
-                        ServerMsgBody::LoginSuccess { .. } => {
-                            panic!("Received a second LoginSuccess message from the server.")
-                        }
-                        ServerMsgBody::ChatRecv {
-                            chat_msg:
-                                ChatMsg {
-                                    sender, content, ..
-                                },
-                            ..
-                        } => {
-                            app.push_log(
-                                Log::new(sender, content).at(timestamp_dt.unwrap_or(Utc::now())),
-                            );
-                        }
-                        ServerMsgBody::Empty => {
-                            let server_time = timestamp_dt.unwrap_or_else(|| {
-                                log::error!("Server did not supply time");
-                                Utc::now()
-                            });
-                            app.push_log(Log::new(
-                                "SERVER".into(),
-                                "The time is: ".to_string()
-                                    + &server_time.format("%Y-%m-%D %H:%M:%S").to_string(),
-                            ))
-                        }
-                        ServerMsgBody::RoomData { logs, .. } => {
-                            let chat_logs: Vec<Log> = logs
-                                .iter()
-                                .map(|cm| {
-                                    Log::new(cm.sender.clone(), cm.content.clone()).at(Into::<
-                                        Option<DateTime<Utc>>,
-                                    >::into(
-                                        cm.timestamp.clone(),
-                                    )
-                                    .unwrap_or(Utc::now()))
-                                })
-                                .collect();
-                            app.replace_logs(chat_logs);
-                        }
-                    }
->>>>>>> 0918eb1c
                 }
                 Err(deserialization_err) => {
                     app.push_log(Log::new(
@@ -111,7 +65,9 @@
     let dt = translate_ts(deserialized.timestamp.clone());
     // These are all success responses from the server
     match deserialized.body {
-        ServerMsgBody::LoginSuccess { token } => app.store_token(token),
+        ServerMsgBody::LoginSuccess { .. } => {
+            panic!("Received a second LoginSuccess message from the server.")
+        }
         ServerMsgBody::ChatRecv {
             chat_msg: ChatMsg {
                 sender, content, ..
